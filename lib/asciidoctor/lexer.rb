--- conflicted
+++ resolved
@@ -254,12 +254,6 @@
 
         block = Block.new(parent, :literal, buffer)
 
-<<<<<<< HEAD
-      elsif this_line.match(REGEXP[:sidebar_blk])
-        # example is surrounded by '****' (4 or more '*' chars) lines
-        buffer = reader.grab_lines_until {|line| line.match( REGEXP[:sidebar_blk] ) }
-        block = Block.new(parent, :sidebar, buffer)
-
       ## these switches based on style need to come immediately before the else ##
 
       elsif attributes[0] == 'source'
@@ -284,8 +278,6 @@
         buffer = reader.grab_lines_until(:break_on_blank_lines => true)
         block = Block.new(parent, quote_context, buffer)
 
-=======
->>>>>>> 3970c0fd
       else
         # paragraph is contiguous nonblank/noncontinuation lines
         reader.unshift this_line
