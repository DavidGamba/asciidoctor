--- conflicted
+++ resolved
@@ -138,13 +138,9 @@
   #
   # Returns A String reference or data URI for the target image
   def image_uri(target_image, asset_dir_key = 'imagesdir')
-<<<<<<< HEAD
-    if @document.safe < SafeMode::SECURE && @document.attr?('data-uri')
-=======
     if target_image.include?(':') && target_image.match(Asciidoctor::REGEXP[:uri_sniff])
       target_image
     elsif @document.safe < Asciidoctor::SafeMode::SECURE && @document.attr?('data-uri')
->>>>>>> 79cb0476
       generate_data_uri(target_image, asset_dir_key)
     elsif asset_dir_key && attr?(asset_dir_key)
       File.join(@document.attr(asset_dir_key), target_image)
