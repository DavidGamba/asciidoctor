# Public: Methods for managing blocks of Asciidoc content in a section.
#
# Examples
#
#   block = Asciidoctor::Block.new(document, :paragraph, ["`This` is a <test>"])
#   block.content
#   => ["<em>This</em> is a &lt;test&gt;"]
class Asciidoctor::Block
  # Public: Get the Symbol context for this section block.
  attr_reader :context

  # Public: Get the Array of sub-blocks for this section block.
  attr_reader :blocks

  # Public: Get/Set the original Array content for this section block.
  attr_accessor :buffer

  # Public: Get/Set the String section anchor name.
  attr_accessor :anchor

  # Public: Get/Set the Integer block level (for nested elements, like
  # list elements).
  attr_accessor :level

  # Public: Get/Set the String block title.
  attr_accessor :title

  # Public: Get/Set the String block caption.
  attr_accessor :caption

  # Public: Initialize an Asciidoctor::Block object.
  #
  # parent  - The parent Asciidoc Object.
  # context - The Symbol context name for the type of content.
  # buffer  - The Array buffer of source data.

  # TODO: Don't really need the parent, just the document (for access
  # both to its renderer, as well as its references and other defined
  # elements). Would probably be better to pass in just the document.
  def initialize(parent, context, buffer=nil)
    @parent = parent
    @context = context
    @buffer = buffer

    @blocks = []
  end

  # Public: Get the Asciidoctor::Document instance to which this Block belongs
  def document
    return @document if @document
    @document = (@parent.is_a?(Asciidoctor::Document) ? @parent : @parent.document)
  end

  # Public: Get the Asciidoctor::Renderer instance being used for the ancestor
  # Asciidoctor::Document instance.
  def renderer
    document.renderer
  end

  # Public: Get the rendered String content for this Block.  If the block
  # has child blocks, the content method should cause them to be
  # rendered and returned as content that can be included in the
  # parent block's template.
  def render
    Asciidoctor.debug "Now attempting to render for #{context} my own bad #{self}"
    Asciidoctor.debug "Parent is #{@parent}"
    Asciidoctor.debug "Renderer is #{renderer}"
    renderer.render("section_#{context}", self)
  end

  def splain(parent_level = 0)
    parent_level += 1
    Asciidoctor.puts_indented(parent_level, "Block title: #{title}") unless self.title.nil?
    Asciidoctor.puts_indented(parent_level, "Block anchor: #{anchor}") unless self.anchor.nil?
    Asciidoctor.puts_indented(parent_level, "Block caption: #{caption}") unless self.caption.nil?
    Asciidoctor.puts_indented(parent_level, "Block level: #{level}") unless self.level.nil?
    Asciidoctor.puts_indented(parent_level, "Block context: #{context}") unless self.context.nil?

    Asciidoctor.puts_indented(parent_level, "Blocks: #{@blocks.count}")

    if buffer.is_a? Enumerable
      buffer.each_with_index do |buf, i|
        Asciidoctor.puts_indented(parent_level, "v" * (60 - parent_level*2))
        Asciidoctor.puts_indented(parent_level, "Buffer ##{i} is a #{buf.class}")
        Asciidoctor.puts_indented(parent_level, "Name is #{buf.name rescue 'n/a'}")

        if buf.respond_to? :splain
          buf.splain(parent_level)
        else
          Asciidoctor.puts_indented(parent_level, "Buffer: #{buf}")
        end
        Asciidoctor.puts_indented(parent_level, "^" * (60 - parent_level*2))
      end
    else
      if buffer.respond_to? :splain
        buffer.splain(parent_level)
      else
        Asciidoctor.puts_indented(parent_level, "Buffer: #{@buffer}")
      end
    end

    @blocks.each_with_index do |block, i|
      Asciidoctor.puts_indented(parent_level, "v" * (60 - parent_level*2))
      Asciidoctor.puts_indented(parent_level, "Block ##{i} is a #{block.class}")
      Asciidoctor.puts_indented(parent_level, "Name is #{block.name rescue 'n/a'}")

      block.splain(parent_level) if block.respond_to? :splain
      Asciidoctor.puts_indented(parent_level, "^" * (60 - parent_level*2))
    end
    nil
  end

  # Public: Get an HTML-ified version of the source buffer, with special
  # Asciidoc characters and entities converted to their HTML equivalents.
  #
  # Examples
  #
  #   doc = Asciidoctor::Document.new([])
  #   block = Asciidoctor::Block.new(doc, :paragraph,
  #             ['`This` is what happens when you <meet> a stranger in the <alps>!'])
  #   block.content
  #   => ["<em>This</em> is what happens when you &lt;meet&gt; a stranger in the &lt;alps&gt;!"]
  #
  # TODO:
  # * forced line breaks (partly done, at least in regular paragraphs)
  # * bold, mono
  # * double/single quotes
  # * super/sub script
  def content

    Asciidoctor.debug "For the record, buffer is:"
    Asciidoctor.debug @buffer.inspect

    case @context
    when :dlist
      @buffer.map do |dt, dd|
        if !dt.anchor.nil? && !dt.anchor.empty?
          html_dt = "<a id=#{dt.anchor}></a>" + htmlify(dt.content)
        else
          html_dt = htmlify(dt.content)
        end
        if dd.content.empty?
          html_dd = ''
        else
          html_dd = "<p>#{htmlify(dd.content)}</p>"
        end
        html_dd += dd.blocks.map{|block| block.render}.join

        [html_dt, html_dd]
      end
<<<<<<< HEAD
    when :preamble, :oblock, :quote
=======
    when :oblock, :quote, :sidebar
>>>>>>> 4619878a
      blocks.map{|block| block.render}.join
    when :olist, :colist
      @buffer.map do |li|
        htmlify(li.content) + li.blocks.map{|block| block.render}.join
      end
    when :ulist
      @buffer.map do |element|
        if element.is_a? Asciidoctor::ListItem
          element.content = sub_attributes(element.content)
        end
        # TODO - not sure why tests work the same whether or not this is commented out.
        # I think that I am likely not yet testing unordered list items with no block
        # content. Still and all, it seems like this should be all done by list_item.render .
        element.render # + element.blocks.map{|block| block.render}.join
      end
    when :listing
      @buffer.map{|l| CGI.escapeHTML(l).gsub(/(<\d+>)/,'<b>\1</b>')}.join
    when :literal
      htmlify( @buffer.join.gsub( '*', '{asterisk}' ).gsub( '\'', '{apostrophe}' ))
    when :verse
      htmlify( sub_attributes(@buffer).map{ |l| l.strip }.join( "\n" ) )
    else
      lines = sub_attributes(@buffer).map do |line|
        line.strip
        line.gsub(Asciidoctor::REGEXP[:line_break], '\1{br-asciidoctor}')
      end
      lines = htmlify( lines.join )
      sub_html_attributes(lines)  # got to clean up the br-asciidoctor line-break
    end
  end

  # Attribute substitution
  #
  # TODO: Tom all the docs
  def sub_attributes(lines)
    Asciidoctor.debug "Entering #{__method__} from #{caller[0]}"
    if lines.is_a? String
      return_string = true
      lines = Array(lines)
    end

    result = lines.map do |line|
      Asciidoctor.debug "#{__method__} -> Processing line: #{line}"
      f = sub_special_chars(line)
      # gsub! doesn't have lookbehind, so we have to capture and re-insert
      f = f.gsub(/ (^|[^\\]) \{ (\w([\w\-_]+)?\w) \} /x) do
        if self.document.attributes.has_key?($2)
          # Substitute from user attributes first
          $1 + self.document.attributes[$2]
        elsif Asciidoctor::INTRINSICS.has_key?($2)
          # Then do intrinsics
          $1 + Asciidoctor::INTRINSICS[$2]
        elsif Asciidoctor::HTML_ELEMENTS.has_key?($2)
          $1 + Asciidoctor::HTML_ELEMENTS[$2]
        else
          Asciidoctor.debug "Bailing on key: #{$2}"
          # delete the line if it has a bad attribute
          # TODO: According to AsciiDoc, we're supposed to delete any line
          # containing a bad attribute. Eek! Can't do that here via gsub!.
          # (See `subs_attrs` function in asciidoc.py for many gory details.)
          "{ZZZZZ}"
        end
      end
      Asciidoctor.debug "#{__method__} -> Processed line: #{f}"
      f
    end
    Asciidoctor.debug "#{__method__} -> result looks like #{result.inspect}"
    result.reject! {|l| l =~ /\{ZZZZZ\}/}

    if return_string
      result = result.join
    end
    result
  end

  def sub_html_attributes(lines)
    Asciidoctor.debug "Entering #{__method__} from #{caller[0]}"
    if lines.is_a? String
      return_string = true
      lines = Array(lines)
    end

    result = lines.map do |line|
      Asciidoctor.debug "#{__method__} -> Processing line: #{line}"
      # gsub! doesn't have lookbehind, so we have to capture and re-insert
      line.gsub(/ (^|[^\\]) \{ (\w[\w\-_]+\w) \} /x) do
        if Asciidoctor::HTML_ELEMENTS.has_key?($2)
          $1 + Asciidoctor::HTML_ELEMENTS[$2]
        else
          $1 + "{#{$2}}"
        end
      end
    end
    Asciidoctor.debug "#{__method__} -> result looks like #{result.inspect}"
    result.reject! {|l| l =~ /\{ZZZZZ\}/}

    if return_string
      result = result.join
    end
    result
  end

  # Public: Append a sub-block to this section block
  #
  # block - The new sub-block.
  #
  #   block = Block.new(parent, :preamble)
  #
  #   block << Block.new(block, :paragraph, 'p1')
  #   block << Block.new(block, :paragraph, 'p2')
  #   block.blocks
  #   => ["p1", "p2"]
  def <<(block)
    @blocks << block
  end


  private

  # Private: Return a String HTML version of the source string, with
  # Asciidoc characters converted and HTML entities escaped.
  #
  # string - The String source string in Asciidoc format.
  #
  # Examples
  #
  #   asciidoc_string = "Make 'this' <emphasized>"
  #   htmlify(asciidoc_string)
  #   => "Make <em>this</em> &lt;emphasized&gt;"
  def htmlify(string)
    unless string.nil?
      html = string.dup

      # Convert reference links to "link:" asciidoc for later HTMLification.
      # This ensures that eg. "<<some reference>>" is turned into a link but
      # "`<<<<<` and `>>>>>` are conflict markers" is not.  This is much
      # easier before the HTML is escaped and <> are turned into entities.
      html.gsub!( /(^|[^<])<<([^<>,]+)(,([^>]*))?>>/ ) { "#{$1}link:##{$2}[" + ($4.nil? ? document.references[$2] : $4).to_s + "]" }

      # Do the same with URLs
      html.gsub!( /(^|[^(`|link:)])(https?:\/\/[^\[ ]+)(\[+[^\]]*\]+)?/ ) do
        pre = $1
        url = $2
        link = ( $3 || $2 ).gsub( /(^\[|\]$)/,'' )
        link = url if link.empty?

        "#{pre}link:#{url}[#{link}]"
      end

      html.gsub!(Asciidoctor::REGEXP[:biblio], '<a name="\1">[\1]</a>')
      html.gsub!(Asciidoctor::REGEXP[:ruler], '<hr>\n')
      html.gsub!(/``([^`']*)''/m, '&ldquo;\1&rdquo;')
      html.gsub!(/(?:\s|^)`([^`']*)'/m, '&lsquo;\1&rsquo;')

      # TODO: This text thus quoted is supposed to be rendered as an
      # "inline literal passthrough", meaning that it is rendered
      # in a monospace font, but also doesn't go through any further
      # text substitution, except for special character substitution.
      # So we need to technically pull this text out, sha it and store
      # a marker and replace it after the other gsub!s are done in here.
      # See:  http://www.methods.co.nz/asciidoc/userguide.html#X80
      html.gsub!(/`([^`]+)`/m) { "<tt>#{$1.gsub( '*', '{asterisk}' ).gsub( '\'', '{apostrophe}' )}</tt>" }
      html.gsub!(/([\s\W])#(.+?)#([\s\W])/, '\1\2\3')

      # "Unconstrained" quotes
      html.gsub!(/\_\_([^\_]+)\_\_/m, '<em>\1</em>')
      html.gsub!(/\*\*([^\*]+)\*\*/m, '<strong>\1</strong>')
      html.gsub!(/\+\+([^\+]+)\+\+/m, '<tt>\1</tt>')
      html.gsub!(/\^\^([^\^]+)\^\^/m, '<sup>\1</sup>')
      html.gsub!(/\~\~([^\~]+)\~\~/m, '<sub>\1</sub>')

      # "Constrained" quotes, which must be bounded by white space or
      # common punctuation characters
      html.gsub!(/(^|\s|\W)\*([^\*]+)\*(\s|\W|$)/m, '\1<strong>\2</strong>\3')
      html.gsub!(/(^|\s|\W)'(.+?)'(\s|\W|$)/m, '\1<em>\2</em>\3')
      # restore escaped single quotes after processing emphasis
      html.gsub!(/(\w)\\'(\w)/, '\1\'\2')
      html.gsub!(/(^|\s|\W)_([^_]+)_(\s|\W|$)/m, '\1<em>\2</em>\3')
      html.gsub!(/(^|\s|\W)\+([^\+]+)\+(\s|\W|$)/m, '\1<tt>\2</tt>\3')
      html.gsub!(/(^|\s|\W)\^([^\^]+)\^(\s|\W|$)/m, '\1<sup>\2</sup>\3')
      html.gsub!(/(^|\s|\W)\~([^\~]+)\~(\s|\W|$)/m, '\1<sub>\2</sub>\3')

      html.gsub!(/\\([\{\}\-])/, '\1')
      html.gsub!(/linkgit:([^\]]+)\[(\d+)\]/, '<a href="\1.html">\1(\2)</a>')
      html.gsub!(/link:([^\[]+)(\[+[^\]]*\]+)/ ) { "<a href=\"#{$1}\">#{$2.gsub( /(^\[|\]$)/,'' )}</a>" }
      html.gsub!(Asciidoctor::REGEXP[:line_break], '\1<br/>')
      html
    end
  end

  def sub_special_chars(str)
    str.gsub(/[#{Asciidoctor::SPECIAL_CHARS.keys.join}]/) {|match| Asciidoctor::SPECIAL_CHARS[match] }
  end
  # end private
end<|MERGE_RESOLUTION|>--- conflicted
+++ resolved
@@ -148,11 +148,7 @@
 
         [html_dt, html_dd]
       end
-<<<<<<< HEAD
-    when :preamble, :oblock, :quote
-=======
-    when :oblock, :quote, :sidebar
->>>>>>> 4619878a
+    when :preamble, :oblock, :quote, :sidebar
       blocks.map{|block| block.render}.join
     when :olist, :colist
       @buffer.map do |li|
