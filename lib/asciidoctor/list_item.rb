--- conflicted
+++ resolved
@@ -20,15 +20,12 @@
     @blocks  = []
   end
 
-<<<<<<< HEAD
-=======
   def render
     output = "<li><p>#{content} (HTMLIFY) "
     output += blocks.map{|block| block.render}.join
     output += "</p></li>"
   end
 
->>>>>>> f6ad2abc
   def splain(parent_level = 0)
     parent_level += 1
     Asciidoctor.puts_indented(parent_level, "List Item anchor: #{anchor}") unless self.anchor.nil?
