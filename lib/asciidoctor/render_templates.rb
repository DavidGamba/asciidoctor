--- conflicted
+++ resolved
@@ -57,21 +57,9 @@
     <meta name='generator' content='Asciidoctor <%= attr 'asciidoctor-version' %>'>
     <% if attr? :description %><meta name='description' content='<%= attr :description %>'><% end %>
     <% if attr? :keywords %><meta name='keywords' content='<%= attr :keywords %>'><% end %>
-<<<<<<< HEAD
     <title><%= doctitle %></title>
-    <% if attr?(:stylesheet) %>
-    <% if attr(:stylesheet).empty? %>
-    <style>
-<%= IO.read('#{File.join(File.dirname(__FILE__), '../../vendor/asciidoc/stylesheets', 'asciidoc.min.css')}') %>
-    </style>
-    <% else %>
-    <link rel='stylesheet' href='<%= attr :stylesheet %>' type='text/css'>
-    <% end %>
-=======
-    <title><%= title ? title : (doctitle ? doctitle : '') %></title>
     <% unless attr(:stylesheet, '').empty? %>
     <link rel='stylesheet' href='<%= attr(:stylesdir, '') + attr(:stylesheet) %>' type='text/css'>
->>>>>>> f6bc8b9f
     <% end %>
   </head>
   <body class='<%= doctype %>'>
